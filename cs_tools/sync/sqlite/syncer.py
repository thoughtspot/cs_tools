from __future__ import annotations

from collections.abc import Iterator
from typing import TYPE_CHECKING, Union
import logging
import pathlib

from sqlalchemy.dialects.sqlite import insert
import pydantic
import sqlalchemy as sa

from cs_tools.sync import utils as sync_utils
from cs_tools.sync.base import DatabaseSyncer

from . import const

if TYPE_CHECKING:
    from cs_tools.sync.types import TableRows

log = logging.getLogger(__name__)


class SQLite(DatabaseSyncer):
    """Interact with a SQLite database."""

    __manifest_path__ = pathlib.Path(__file__).parent / "MANIFEST.json"
    __syncer_name__ = "sqlite"

    database_path: Union[pydantic.FilePath, pydantic.NewPath]
    pragma_speedy_inserts: bool = False

    @pydantic.field_validator("database_path", mode="after")
    def ensure_endswith_db(cls, path: pathlib.Path) -> pathlib.Path:
        if path.suffix != ".db":
            raise ValueError("path must be a valid .db file")
        return path

    def __init__(self, **kwargs):
        super().__init__(**kwargs)
        self._engine = sa.create_engine(f"sqlite:///{self.database_path}", future=True)

    def __finalize__(self):
        super().__finalize__()

        if self.pragma_speedy_inserts:
            # CONTINUES WITHOUT SYNCING ONCE DATA IS HANDED OFF TO THE OS, PROGRAM MAY CRASHES CORRUPT THE DATABASE.
            self.session.execute(sa.text("PRAGMA synchronous = OFF;"))
            # MAINTAIN THE LOCK ON THE SQLITE DATABASE FILE. DON'T RELEASE/ACQUIRE IT.
            self.session.execute(sa.text("PRAGMA locking_mode = EXCLUSIVE;"))
            # STORE TEMPORARY TABLES AND VIEWS IN RAM.
            self.session.execute(sa.text("PRAGMA temp_store = MEMORY;"))

    def __repr__(self):
        return f"<SQLiteSyncer conn_string='{self.engine.url}'>"

<<<<<<< HEAD
    def insert_on_conflict(self, data: TableRows, *, table: sa.Table) -> Union[sa.Insert, sa.Update]:
        """UPSERT."""
        stmt = insert(table).values(data)

        if table.columns == table.primary_key:
            set_ = {c.key: getattr(stmt.excluded, c.key) for c in table.columns}
        else:
            set_ = {c.key: getattr(stmt.excluded, c.key) for c in table.columns if c.key not in table.primary_key}

        stmt = stmt.on_conflict_do_update(
            index_elements=table.primary_key,
            set_=set_,
        )
        return stmt

    # @contextlib.contextmanager
    # def pragma_speedy_insert(self):
    #     """ """
    #     self.session.execute("PRAGMA journal_mode = OFF;")
    #     self.session.execute("PRAGMA synchronous = 0;")
    #     self.session.execute("PRAGMA locking_mode = EXCLUSIVE;")
    #     self.session.execute("PRAGMA temp_store = MEMORY;")
    #     yield
    #     self.session.execute("PRAGMA journal_mode = ON;")
    #     self.session.execute("PRAGMA synchronous = 0;")
    #     self.session.execute("PRAGMA locking_mode = EXCLUSIVE;")
    #     self.session.execute("PRAGMA temp_store = MEMORY;")

=======
>>>>>>> b8d4aa97
    def read_stream(self, tablename: str, *, batch: int = 100_000) -> Iterator[TableRows]:
        """Read rows from a SQLite database."""
        table = self.metadata.tables[tablename]

        with self.session.execute(table.select()).yield_per(num=batch) as result:
            for rows in result.partitions():
                yield [row._asdict() for row in rows]

    # MANDATORY PROTOCOL MEMBERS

    def load(self, tablename: str) -> TableRows:
        """SELECT rows from SQLite."""
        table = self.metadata.tables[tablename]
        query = table.select()
        result = self.session.execute(query)
        rows = [row._asdict() for row in result.all()]
        return rows

    def dump(self, tablename: str, *, data: TableRows) -> None:
        """INSERT rows into SQLite."""
        if not data:
            log.warning(f"no '{tablename}' data to write to syncer {self}")
            return

        table = self.metadata.tables[tablename]

        if self.load_strategy == "APPEND":
            sync_utils.batched(
                table.insert().values, session=self.session, data=data, max_parameters=const.SQLITE_MAX_VARIABLES
            )

        if self.load_strategy == "TRUNCATE":
            self.session.execute(table.delete())
            sync_utils.batched(
                table.insert().values, session=self.session, data=data, max_parameters=const.SQLITE_MAX_VARIABLES
            )

        if self.load_strategy == "UPSERT":
            sync_utils.batched(
<<<<<<< HEAD
                self.insert_on_conflict,
                session=self.session,
                data=data,
                max_parameters=const.SQLITE_MAX_VARIABLES,
                table=table,
=======
                insert(table).prefix_with("OR REPLACE").values,
                session=self.session,
                data=data,
                max_parameters=const.SQLITE_MAX_VARIABLES,
>>>>>>> b8d4aa97
            )

        self.session.commit()<|MERGE_RESOLUTION|>--- conflicted
+++ resolved
@@ -53,37 +53,6 @@
     def __repr__(self):
         return f"<SQLiteSyncer conn_string='{self.engine.url}'>"
 
-<<<<<<< HEAD
-    def insert_on_conflict(self, data: TableRows, *, table: sa.Table) -> Union[sa.Insert, sa.Update]:
-        """UPSERT."""
-        stmt = insert(table).values(data)
-
-        if table.columns == table.primary_key:
-            set_ = {c.key: getattr(stmt.excluded, c.key) for c in table.columns}
-        else:
-            set_ = {c.key: getattr(stmt.excluded, c.key) for c in table.columns if c.key not in table.primary_key}
-
-        stmt = stmt.on_conflict_do_update(
-            index_elements=table.primary_key,
-            set_=set_,
-        )
-        return stmt
-
-    # @contextlib.contextmanager
-    # def pragma_speedy_insert(self):
-    #     """ """
-    #     self.session.execute("PRAGMA journal_mode = OFF;")
-    #     self.session.execute("PRAGMA synchronous = 0;")
-    #     self.session.execute("PRAGMA locking_mode = EXCLUSIVE;")
-    #     self.session.execute("PRAGMA temp_store = MEMORY;")
-    #     yield
-    #     self.session.execute("PRAGMA journal_mode = ON;")
-    #     self.session.execute("PRAGMA synchronous = 0;")
-    #     self.session.execute("PRAGMA locking_mode = EXCLUSIVE;")
-    #     self.session.execute("PRAGMA temp_store = MEMORY;")
-
-=======
->>>>>>> b8d4aa97
     def read_stream(self, tablename: str, *, batch: int = 100_000) -> Iterator[TableRows]:
         """Read rows from a SQLite database."""
         table = self.metadata.tables[tablename]
@@ -123,18 +92,10 @@
 
         if self.load_strategy == "UPSERT":
             sync_utils.batched(
-<<<<<<< HEAD
-                self.insert_on_conflict,
-                session=self.session,
-                data=data,
-                max_parameters=const.SQLITE_MAX_VARIABLES,
-                table=table,
-=======
                 insert(table).prefix_with("OR REPLACE").values,
                 session=self.session,
                 data=data,
                 max_parameters=const.SQLITE_MAX_VARIABLES,
->>>>>>> b8d4aa97
-            )
+           )
 
         self.session.commit()