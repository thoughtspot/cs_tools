from __future__ import annotations

<<<<<<< HEAD
from typing import Any, List, Dict, Optional, Union
=======
from typing import Annotated, Any, Optional
>>>>>>> 5c9a2449
import logging
import re
import uuid

import pydantic

from cs_tools import errors
from cs_tools._compat import StrEnum, TypedDict

log = logging.getLogger(__name__)
GUID = Annotated[str, uuid.UUID]


# ======================================================================================================================
# REST API V1 literals
#
#   These are predefined enumerated sets values, determined by ThoughtSpot. The member name is a human-readable variant
#   or what is show in the ThoughtSpot UI, while the member value is the API contract value.
# ======================================================================================================================


class FormatType(StrEnum):
    records = "FULL"
    values = "COMPACT"


class MetadataObjectType(StrEnum):
    connection = "DATA_SOURCE"
    logical_table = "LOGICAL_TABLE"
    logical_column = "LOGICAL_COLUMN"
    logical_relationship = "LOGICAL_RELATIONSHIP"
    saved_answer = "QUESTION_ANSWER_BOOK"
    liveboard = "PINBOARD_ANSWER_BOOK"
    pinboard = "PINBOARD_ANSWER_BOOK"
    user = "USER"
    group = "USER_GROUP"


class MetadataObjectSubtype(StrEnum):
    system_table = "ONE_TO_ONE_LOGICAL"
    worksheet = "WORKSHEET"
    csv_upload = "USER_DEFINED"
    thoughtspot_view = "AGGR_WORKSHEET"
    sql_view = "SQL_VIEW"
    formula = "FORMULA"
    calendar_type = "CALENDAR_TYPE"
    calendar = "CALENDAR_TABLE"


class MetadataCategory(StrEnum):
    all = "ALL"  # noqa: A003
    my = "MY"
    favorite = "FAVORITE"
    requested = "REQUESTED"


class SortOrder(StrEnum):
    default = "DEFAULT"
    name = "NAME"
    display_name = "DISPLAY_NAME"
    author_name = "AUTHOR"
    created = "CREATED"
    modified = "MODIFIED"


class ConnectionType(StrEnum):
    azure = "RDBMS_AZURE_SQL_DATAWAREHOUSE"
    big_query = "RDBMS_GCP_BIGQUERY"
    databricks = "RDBMS_DATABRICKS"
    oracle_adw = "RDBMS_ORACLE_ADW"
    presto = "RDBMS_PRESTO"
    redshift = "RDBMS_REDSHIFT"
    sap_hana = "RDBMS_SAP_HANA"
    snowflake = "RDBMS_SNOWFLAKE"


class TMLType(StrEnum):
    yaml = "YAML"
    json = "JSON"


class TMLImportPolicy(StrEnum):
    all_or_none = "ALL_OR_NONE"
    partial = "PARTIAL"
    validate = "VALIDATE_ONLY"


class PermissionType(StrEnum):
    inherited = "EFFECTIVE"
    explicit = "DEFINED"


class ShareModeAccessLevel(StrEnum):
    no_access = "NO_ACCESS"
    can_view = "READ_ONLY"
    can_modify = "MODIFY"


class GroupPrivilege(StrEnum):
    innate = "AUTHORING"
    can_administer_thoughtspot = "ADMINISTRATION"
    can_upload_user_data = "USERDATAUPLOADING"
    can_download_data = "DATADOWNLOADING"
    has_developer_privilege = "DEVELOPER"
    can_share_with_all_users = "SHAREWITHALL"
    can_manage_data = "DATAMANAGEMENT"
    can_use_experimental_features = "EXPERIMENTALFEATUREPRIVILEGE"
    can_invoke_custom_r_analysis = "RANALYSIS"
    can_manage_sync = "SYNCMANAGEMENT"
    can_preview_thoughtspot_sage = "PREVIEW_THOUGHTSPOT_SAGE"
    can_schedule_for_others = "JOBSCHEDULING"
    has_spotiq_privilege = "A3ANALYSIS"
    can_administer_and_bypass_rls = "BYPASSRLS"
    cannot_create_or_delete_pinboards = "DISABLE_PINBOARD_CREATION"
    can_verify_liveboard = "LIVEBOARD_VERIFIER"


class SharingVisibility(StrEnum):
    shareable = "DEFAULT"
    not_shareable = "NON_SHAREABLE"


# ======================================================================================================================
# REST API V1 input parameter types
# ======================================================================================================================


class UserProfile(TypedDict):
    # GET: callosum/v1/tspublic/v1/user
    ...


class GroupInfo(TypedDict):
    # GET: callosum/v1/tspublic/v1/group
    ...


class SecurityPrincipal(TypedDict):
    # GET: callosum/v1/tspublic/v1/user/list
    ...


# ======================================================================================================================
# REST API V2 input parameter types
# ======================================================================================================================


class DeployType(StrEnum):
    delta = "DELTA"
    full = "FULL"


class DeployPolicy(StrEnum):
    all_or_none = "ALL_OR_NONE"
    partial = "PARTIAL"


# ======================================================================================================================
# CS Tools Middleware types
# ======================================================================================================================


class TMLSupportedContent(StrEnum):
    connection = "DATA_SOURCE"
    table = "LOGICAL_TABLE"
    view = "LOGICAL_TABLE"
    sql_view = "LOGICAL_TABLE"
    sqlview = "LOGICAL_TABLE"
    worksheet = "LOGICAL_TABLE"
    pinboard = "PINBOARD_ANSWER_BOOK"
    liveboard = "PINBOARD_ANSWER_BOOK"
    answer = "QUESTION_ANSWER_BOOK"

    @classmethod
    def from_friendly_type(cls, friendly_type: str) -> TMLSupportedContent:
        return cls[friendly_type]

    @staticmethod
    def type_subtype_to_tml_type(metadata_type: str, subtype: str = "") -> TMLSupportedContent:
        """
        Convert a type and subtype to a TMLSupportedContent enum value.  Both type and subtype must be correct.
        :param type: The type of object to convert, e.g. LOGICAL_TABLE
        :param subtype: The subtype to convert, e.g. WORKSHEET
        :return: The associated type, e.g. TMLSupportedContent.worksheet
        """
        mappings = {
            ("DATA_SOURCE", ""): TMLSupportedContent.connection,
            ("LOGICAL_TABLE", "ONE_TO_ONE_LOGICAL"): TMLSupportedContent.table,
            ("LOGICAL_TABLE", "AGGR_WORKSHEET"): TMLSupportedContent.view,
            ("LOGICAL_TABLE", "SQL_VIEW"): TMLSupportedContent.sqlview,
            ("LOGICAL_TABLE", "WORKSHEET"): TMLSupportedContent.worksheet,
            ("PINBOARD_ANSWER_BOOK", ""): TMLSupportedContent.liveboard,
            ("QUESTION_ANSWER_BOOK", ""): TMLSupportedContent.answer,
        }

        tml_type = mappings.get((metadata_type, subtype))
        if not tml_type:
            raise errors.CSToolsCLIError(
                title=f"Unknown type/subtype combination: {metadata_type}/{subtype}",
                mitigation="Check that the type and subtype are correct.",
            )

        return mappings[(metadata_type, subtype)]


class TMLSupportedContentSubtype(StrEnum):
    connection = ""
    table = "ONE_TO_ONE_LOGICAL"
    view = "AGGR_WORKSHEET"
    sql_view = "SQL_VIEW"
    sqlview = "SQL_VIEW"
    worksheet = "WORKSHEET"
    pinboard = ""
    liveboard = ""
    answer = ""

    @classmethod
    def from_friendly_type(cls, friendly_type: str) -> TMLSupportedContentSubtype:
        return cls[friendly_type]


# ======================================================================================================================
# CS Tools Middleware output types
# ======================================================================================================================


TableRowsFormat = list[dict[str, Any]]
# records are typically a metadata header fragment, but not always.
#
# [
#     {
#         "id": str,
#         "name": str,
#         "description": None | str,
#         "type": str,
#         ...
#     },
#     ...
# ]


class TMLAPIResponse(pydantic.BaseModel):
    guid: Optional[GUID] = None
    metadata_object_type: MetadataObjectType
    tml_type_name: str
    name: str
    status_code: str
    error_messages: Optional[list[str]] = []
    _full_response: Any = None

    @pydantic.field_validator("status_code", mode="before")
    @classmethod
    def _one_of(cls, status: str) -> str:
        ALLOWED = ("OK", "WARNING", "ERROR")

        if status.upper() not in ALLOWED:
            allowed = ", ".join(f"'{s}'" for s in ALLOWED)
            raise ValueError(f"'status_code' must be one of {allowed}, got '{status}'")

        return status.upper()

    @pydantic.field_validator("error_messages", mode="before")
    @classmethod
    def _parse_errors(cls, error_string: str) -> list[str]:
        if error_string is None:
            return []

        return [e.strip() for e in re.split("<br/>|\n", error_string) if e.strip()]

    @property
    def is_success(self) -> bool:
        return self.status_code == "OK"

    @property
    def is_error(self) -> bool:
        return self.status_code == "ERROR"


class MetadataParent(pydantic.BaseModel):
    parent_guid: GUID
    parent_name: str
    connection: GUID
    visualization_guid: Optional[GUID] = None  # viz_guid
    visualization_index: Optional[str] = None  # Viz_N

    def __eq__(self, other):
        return (self.parent_guid, self.visualization_guid) == (other.parent_guid, other.visualization_guid)


<<<<<<< HEAD
# ======================================================================================================================
# CS Tools Internal types
# ======================================================================================================================


class ThoughtSpotPlatform(pydantic.BaseModel):
    version: AwesomeVersion
    deployment: str
    url: str
    timezone: pendulum._Timezone
    cluster_name: str
    cluster_id: str

    @pydantic.validator("version", pre=True)
    def _strip_patches(cls, version: str) -> str:
        major, minor, patch, *extra = version.split(".")
        return AwesomeVersion(f"{major}.{minor}.{patch}")

    @pydantic.validator("deployment", pre=True)
    def _one_of(cls, deployment: str) -> str:
        if deployment.lower() not in ("software", "cloud"):
            raise ValueError(f"'deployment' must be one of 'software' or 'cloud', got '{deployment}'")
        return deployment.lower()

    @pydantic.validator("timezone", pre=True)
    def _get_tz(cls, tz_name: str) -> pendulum._Timezone:
        timezone = pendulum.timezone(tz_name)

        if timezone is None:
            log.warning(f"could not retrieve timezone for '{tz_name}'")

        return timezone

    @classmethod
    def from_api_v1_session_info(cls, info: Dict[str, Any]) -> ThoughtSpotPlatform:
        config_info = info.get("configInfo")

        data = {
            "version": info["releaseVersion"],
            "deployment": "cloud" if config_info["isSaas"] else "software",
            "url": config_info.get("emailConfig", {}).get("welcomeEmailConfig", {}).get("getStartedLink", "NOT SET"),
            "timezone": info["timezone"],
            "cluster_name": config_info["selfClusterName"],
            "cluster_id": config_info["selfClusterId"],
        }

        version = data["version"]
        version_parts = version.split(".")
        if len(version_parts) == 1:
            version += ".0.0"
        elif len(version_parts) == 2:
            version += ".0"

        data["version"] = version

        return cls(**data)

    class Config:
        arbitrary_types_allowed = True


class LoggedInUser(pydantic.BaseModel):
    guid: GUID
    username: str
    display_name: str
    email: str
    privileges: List[Union[GroupPrivilege, str]]

    @classmethod
    def from_api_v1_session_info(cls, info: Dict[str, Any]) -> LoggedInUser:
        data = {
            "guid": info["userGUID"],
            "username": info["userName"],
            "display_name": info["userDisplayName"],
            "email": info["userEmail"],
            "privileges": info["privileges"],
        }

        return cls(**data)
=======
class ThoughtSpotNotificationBanner(pydantic.BaseModel):
    """Represents the notification banner shown across ThoughtSpot."""
>>>>>>> 5c9a2449

    message: str
    log_level: Annotated[str, pydantic.StringConstraints(to_lower=True)] = pydantic.Field(alias="type")
    enabled: bool<|MERGE_RESOLUTION|>--- conflicted
+++ resolved
@@ -1,10 +1,6 @@
 from __future__ import annotations
 
-<<<<<<< HEAD
-from typing import Any, List, Dict, Optional, Union
-=======
 from typing import Annotated, Any, Optional
->>>>>>> 5c9a2449
 import logging
 import re
 import uuid
@@ -294,90 +290,8 @@
         return (self.parent_guid, self.visualization_guid) == (other.parent_guid, other.visualization_guid)
 
 
-<<<<<<< HEAD
-# ======================================================================================================================
-# CS Tools Internal types
-# ======================================================================================================================
-
-
-class ThoughtSpotPlatform(pydantic.BaseModel):
-    version: AwesomeVersion
-    deployment: str
-    url: str
-    timezone: pendulum._Timezone
-    cluster_name: str
-    cluster_id: str
-
-    @pydantic.validator("version", pre=True)
-    def _strip_patches(cls, version: str) -> str:
-        major, minor, patch, *extra = version.split(".")
-        return AwesomeVersion(f"{major}.{minor}.{patch}")
-
-    @pydantic.validator("deployment", pre=True)
-    def _one_of(cls, deployment: str) -> str:
-        if deployment.lower() not in ("software", "cloud"):
-            raise ValueError(f"'deployment' must be one of 'software' or 'cloud', got '{deployment}'")
-        return deployment.lower()
-
-    @pydantic.validator("timezone", pre=True)
-    def _get_tz(cls, tz_name: str) -> pendulum._Timezone:
-        timezone = pendulum.timezone(tz_name)
-
-        if timezone is None:
-            log.warning(f"could not retrieve timezone for '{tz_name}'")
-
-        return timezone
-
-    @classmethod
-    def from_api_v1_session_info(cls, info: Dict[str, Any]) -> ThoughtSpotPlatform:
-        config_info = info.get("configInfo")
-
-        data = {
-            "version": info["releaseVersion"],
-            "deployment": "cloud" if config_info["isSaas"] else "software",
-            "url": config_info.get("emailConfig", {}).get("welcomeEmailConfig", {}).get("getStartedLink", "NOT SET"),
-            "timezone": info["timezone"],
-            "cluster_name": config_info["selfClusterName"],
-            "cluster_id": config_info["selfClusterId"],
-        }
-
-        version = data["version"]
-        version_parts = version.split(".")
-        if len(version_parts) == 1:
-            version += ".0.0"
-        elif len(version_parts) == 2:
-            version += ".0"
-
-        data["version"] = version
-
-        return cls(**data)
-
-    class Config:
-        arbitrary_types_allowed = True
-
-
-class LoggedInUser(pydantic.BaseModel):
-    guid: GUID
-    username: str
-    display_name: str
-    email: str
-    privileges: List[Union[GroupPrivilege, str]]
-
-    @classmethod
-    def from_api_v1_session_info(cls, info: Dict[str, Any]) -> LoggedInUser:
-        data = {
-            "guid": info["userGUID"],
-            "username": info["userName"],
-            "display_name": info["userDisplayName"],
-            "email": info["userEmail"],
-            "privileges": info["privileges"],
-        }
-
-        return cls(**data)
-=======
 class ThoughtSpotNotificationBanner(pydantic.BaseModel):
     """Represents the notification banner shown across ThoughtSpot."""
->>>>>>> 5c9a2449
 
     message: str
     log_level: Annotated[str, pydantic.StringConstraints(to_lower=True)] = pydantic.Field(alias="type")
