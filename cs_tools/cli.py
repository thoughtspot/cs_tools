--- conflicted
+++ resolved
@@ -316,11 +316,7 @@
         'handlers': {
             'to_file': {
                 'formatter': 'verbose',
-<<<<<<< HEAD
-                'level': 'DEBUG',
-=======
                 'level': 'DEBUG',     # user can override in their config file
->>>>>>> 1bb75898
                 'class': 'logging.FileHandler',
                 # RotatingFileHandler.__init__ params...
                 'filename': f'{APP_DIR}/logs/{now}.log',
